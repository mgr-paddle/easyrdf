--- conflicted
+++ resolved
@@ -380,11 +380,7 @@
 
         if ($property === null or !is_string($property)) {
             throw new InvalidArgumentException(
-<<<<<<< HEAD
-                "\$property should a string and cannot be null"
-=======
-                "\$property should be a string or EasyRdf_Resource and cannot be null or empty"
->>>>>>> 219c0616
+                "\$property should be a string or EasyRdf_Resource and cannot be null"
             );
         }
     }
